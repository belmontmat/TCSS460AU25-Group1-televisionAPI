openapi: 3.0.0
info:
  title: TV Database System API
  description: |
    A comprehensive API for retrieving information on thousands of television shows.
    Users can search using various filters including genre, name, actors, ratings, and more.
    Admin users can add, update, and delete show entries.
    
    **Contributors:** Preston Sia, Mathew Belmont, Sean Miller, Abdul Hassan
  version: 1.0.0
  contact:
    name: API Support
    email: support@tvdatabase.com

servers:
  - url: https://api.tvdatabase.com/v1
    description: Production server
  - url: https://staging-api.tvdatabase.com/v1
    description: Staging server

tags:
  - name: Documentation
    description: API documentation endpoints
  - name: Authentication
    description: API Key generation endpoints
  - name: Shows
    description: TV show information and filtering
  - name: Documentation
    description: API documentation endpoints
  - name: Authentication
    description: API Key generation endpoints



paths:
  /api-docs:
    get:
      tags:
        - Documentation
      summary: Get API documentation
      description: Serves the Swagger/OpenAPI documentation UI
      responses:
        '200':
          description: Swagger UI HTML page
          content:
            text/html:
              schema:
                type: string
        '500':
          $ref: '#/components/responses/ServerError'
  /api-key:
    post:
      tags:
        - Authentication
      summary: Generate a new API key
      description: |
        Generates a new API key for authentication with protected endpoints.
      requestBody:
        required: true
        content:
          application/json:
            schema:
              type: object
              required:
                - name
                - email
              properties:
                name:
                  type: string
                  minLength: 1
                  maxLength: 255
                  description: Name of the person or service
                  example: John Doe
                email:
                  type: string
                  format: email
                  description: Email address for contact
                  example: john@example.com
      responses:
        '201':
          description: API key generated successfully
          content:
            application/json:
              schema:
                type: object
                properties:
                  success:
                    type: boolean
                    example: true
                  message:
                    type: string
                    example: "API key generated successfully - save this key, it won't be shown again!"
                  data:
                    type: object
                    properties:
                      api_key:
                        type: string
                        format: uuid
                        description: The generated API key (UUID v4 format)
                        example: 550e8400-e29b-41d4-a716-446655440000
                      name:
                        type: string
                        example: John Doe
                      created_at:
                        type: string
                        format: date-time
                        example: '2024-01-15T10:30:00.000Z'
                      usage:
                        type: string
                        description: Instructions for using the API key
                        example: 'Include this key in the X-API-Key header for protected endpoints: curl -H "X-API-Key: 550e8400-e29b-41d4-a716-446655440000" {{baseUrl}}/protected/shows/all'
        '400':
          description: Validation failed
          content:
            application/json:
              schema:
                $ref: '#/components/schemas/ErrorResponse'
        '500':
          description: Server error
          content:
            application/json:
              schema:
                $ref: '#/components/schemas/ErrorResponse'
  /shows:
    get:
      tags:
        - Shows
      summary: Get all TV shows
      description: Retrieve a list of all TV shows in the database with optional filtering
      parameters:
        - $ref: '#/components/parameters/PageParam'
        - $ref: '#/components/parameters/LimitParam'
      responses:
        '200':
          description: Successful response
          content:
            application/json:
              schema:
                type: object
                properties:
                  count:
                    type: integer
                    example: 1500
                  page:
                    type: integer
                    default: 1
                    minimum: 1
                    example: 2
                  limit:
                    type: integer
                    default: 50
                    maximum: 100
                    example: 25
                  data:
                    type: array
                    items:
                      $ref: '#/components/schemas/ShowSummary'
        '500':
          $ref: '#/components/responses/ServerError'

  /shows/filter:
    get:
      tags:
        - Shows
      summary: Filter TV shows
      description: Search and filter TV shows using multiple criteria
      parameters:
        - name: actors
          in: query
          description: Filter by actor name (comma-separated for multiple)
          schema:
            type: string
          example: "Tom Hanks,Bryan Cranston"
        - name: genres
          in: query
          description: Filter by genre (comma-separated for multiple)
          schema:
            type: string
          example: "Drama,Comedy"
        - name: network
          in: query
          description: Filter by network name
          schema:
            type: string
          example: "HBO"
        - name: studio
          in: query
          description: Filter by studio/production company
          schema:
            type: string
          example: "Netflix"
        - name: status
          in: query
          description: Filter by show status
          schema:
            type: string
            enum: [active, canceled, ended]
          example: "active"
        - name: min_rating
          in: query
          description: Minimum TMDb rating (0-10)
          schema:
            type: number
            minimum: 0
            maximum: 10
          example: 8.0
        - name: startDate
          in: query
          description: Filter shows that aired on or after this date (YYYY-MM-DD)
          schema:
            type: string
            format: date
          example: "2020-01-01"
        - name: endDate
          in: query
          description: Filter shows that aired on or before this date (YYYY-MM-DD)
          schema:
            type: string
            format: date
          example: "2023-12-31"
        - name: country
          in: query
          description: Filter by country of origin
          schema:
            type: string
          example: "US"
        - name: creators
          in: query
          description: Filter by creator name (comma-separated for multiple)
          schema:
            type: string
          example: "Ken Woodruff,Steph Cha"
        - name: name
          in: query
          description: Search by show name or original name (partial match)
          schema:
            type: string
          example: "Breaking"
        - $ref: '#/components/parameters/PageParam'
        - $ref: '#/components/parameters/LimitParam'
      responses:
        '200':
          description: Filtered shows
          content:
            application/json:
              schema:
                type: object
                properties:
                  count:
                    type: integer
                  page:
                    type: integer
                  limit:
                    type: integer
                  filters:
                    type: object
                  data:
                    type: array
                    items:
                      $ref: '#/components/schemas/ShowSummary'
        '400':
          $ref: '#/components/responses/BadRequest'

  /shows/random:
    get:
      tags:
        - Shows
      summary: Get random TV shows
      description: Retrieve a specified number of random TV shows
      parameters:
        - $ref: '#/components/parameters/LimitParam'
      responses:
        '200':
          description: Random shows
          content:
            application/json:
              schema:
                type: array
                items:
                  $ref: '#/components/schemas/ShowSummary'

  /shows/longest-running:
    get:
      tags:
        - Shows
      summary: Get longest running shows
      description: Retrieve shows with greatest difference between first and last air dates
      parameters:
        - $ref: '#/components/parameters/LimitParam'
      responses:
        '200':
          description: Longest running shows
          content:
            application/json:
              schema:
                type: array
                items:
                  $ref: '#/components/schemas/ShowSummary'

  /shows/top-rated:
    get:
      tags:
        - Shows
      summary: Get top rated shows
      description: Retrieve highest rated TV shows
      parameters:
        - $ref: '#/components/parameters/LimitParam'
      responses:
        '200':
          description: Top rated shows
          content:
            application/json:
              schema:
                type: array
                items:
                  $ref: '#/components/schemas/ShowSummary'

  /shows/popular:
    get:
      tags:
        - Shows
      summary: Get popular shows
      description: Retrieve most popular TV shows based on popularity score
      parameters:
        - $ref: '#/components/parameters/LimitParam'
      responses:
        '200':
          description: Popular shows
          content:
            application/json:
              schema:
                type: array
                items:
                  $ref: '#/components/schemas/ShowSummary'

  /shows/{id}:
    get:
      tags:
        - Shows
      summary: Get show by ID
      description: Retrieve detailed information about a specific TV show
      parameters:
        - name: id
          in: path
          required: true
          description: TV show ID
          schema:
            type: integer
          example: 1234
      responses:
        '200':
          description: Show details
          content:
            application/json:
              schema:
                $ref: '#/components/schemas/ShowDetail'
        '404':
          $ref: '#/components/responses/NotFound'

  /shows/{id}/summary:
    get:
      tags:
        - Shows
      summary: Get abridged show summary
      description: Retrieve a shortened summary of a TV show
      parameters:
        - name: id
          in: path
          required: true
          schema:
            type: integer
      responses:
        '200':
          description: Show summary
          content:
            application/json:
              schema:
                type: object
                properties:
                  show_id:
                    type: integer
                  name:
                    type: string
                  first_air_date:
                    type: string
                    format: date
                  status:
                    type: string
                  tmdb_rating:
                    type: number
                  overview:
                    type: string
                    description: Shortened overview

  /genres:
    get:
      tags:
        - Genres
      summary: List all genres
      description: Retrieve a list of all available TV show genres
      responses:
        '200':
          description: List of genres
          content:
            application/json:
              schema:
                type: object
                properties:
                  count:
                    type: integer
                  data:
                    type: array
                    items:
                      type: object
                      properties:
                        genre_id:
                          type: integer
                        name:
                          type: string
              example:
                count: 15
                data:
                  - genre_id: 1
                    name: "Drama"
                  - genre_id: 2
                    name: "Comedy"

  /actors:
    get:
      tags:
        - Actors
      summary: Get all actors
      description: Retrieve a list of all actors in the database
      parameters:
        - $ref: '#/components/parameters/PageParam'
        - $ref: '#/components/parameters/LimitParam'
        - name: name
          in: query
          description: Filter by actor name (max 100 characters)
          schema:
            type: string
          example: "Tom Hanks"
      responses:
        '200':
          description: List of actors
          content:
            application/json:
              schema:
                type: object
                properties:
                  count:
                    type: integer
                  page:
                    type: integer
                  data:
                    type: array
                    items:
                      $ref: '#/components/schemas/Actor'

  /actors/{id}:
    get:
      tags:
        - Actors
      summary: Get actor profile
      description: Retrieve detailed information about an actor
      parameters:
        - name: id
          in: path
          required: true
          description: Actor name
          schema:
            type: integer
          example: "Bryan Cranston"
      responses:
        '200':
          description: Actor profile
          content:
            application/json:
              schema:
                $ref: '#/components/schemas/Actor'
        '404':
          $ref: '#/components/responses/NotFound'
        '400':
          $ref: '#/components/responses/BadRequest'
        '500':
          $ref: '#/components/responses/ServerError'

  /actors/{id}/shows:
    get:
      tags:
        - Actors
      summary: Get shows by actor
      description: Retrieve all shows featuring a specific actor
      parameters:
        - name: id
          in: path
          required: true
          schema:
            type: integer
      responses:
        '200':
          description: Shows featuring the actor
          content:
            application/json:
              schema:
                type: object
                properties:
                  actor:
                    type: string
                  count:
                    type: integer
                  shows:
                    type: array
                    items:
                      type: object
                      properties:
                        show_id:
                          type: integer
                        name:
                          type: string
                        character:
                          type: string
        '400':
          $ref: '#/components/responses/BadRequest'
        '404':
          $ref: '#/components/responses/NotFound'
        '500':
          $ref: '#/components/responses/ServerError'
          

  /actors/{id}/ratings:
    get:
      tags:
        - Actors
      summary: Get actor's highest rated shows
      description: Retrieve the highest rated shows featuring an actor
      parameters:
        - name: id
          in: path
          required: true
          schema:
            type: integer
        - name: count
          in: query
          description: Number of shows to return (minimum 1, max 50, default 10)
          schema:
            type: integer
            default: 10
            minimum: 1
            maximum: 50
      responses:
        '200':
          description: Highest rated shows
          content:
            application/json:
              schema:
                type: object
                properties:
                  actor:
                    type: string
                  count:
                    type: integer
                  shows:
                    type: array
                    items:
                      $ref: '#/components/schemas/ShowSummary'
        '400':
          $ref: '#/components/responses/BadRequest'
        '404':
          $ref: '#/components/responses/NotFound'
        '500':
          $ref: '#/components/responses/ServerError'
  /actors/posters:
    get:
      tags:
        - Actors
      summary: Get poster images
      description: Retrieve poster URLs for shows, optionally filtered by actor
      parameters:
        - name: actor
          in: query
          description: Filter posters by actor name
          schema:
            type: string
          example: "Tom Hanks"
        - $ref: '#/components/parameters/LimitParam'
      responses:
        '200':
          description: Poster URLs
          content:
            application/json:
              schema:
                type: object
                properties:
                  count:
                    type: integer
                  data:
                    type: array
                    items:
                      type: object
                      properties:
                        show_id:
                          type: integer
                        name:
                          type: string
                        poster_url:
                          type: string
                        backdrop_url:
                          type: string


  /stats/genres:
    get:
      tags:
        - Statistics
      summary: Show stats per genre
      description: Get statistics on shows per genre
      responses:
        '200':
          description: Genre statistics
          content:
            application/json:
              schema:
                type: array
                items:
                  allOf:
                    - type: object
                      properties:
                        id:
                          type: integer
                          example: 1
                    - $ref: '#/components/schemas/AggregateResponse'

  /stats/networks:
    get:
      tags:
        - Statistics
      summary: Stats per network
      description: Get statistics on number of shows per network
      responses:
        '200':
          description: Network statistics
          content:
            application/json:
              schema:
                type: array
                items:
                  $ref: '#/components/schemas/AggregateResponse'

  /admin/shows:
    post:
      tags:
        - Admin
      summary: Add new TV show
      description: Add a new TV show to the database (requires admin authentication)
      security:
        - ApiKeyAuth: []
      requestBody:
        required: true
        content:
          application/json:
            schema:
              $ref: '#/components/schemas/ShowCreate'
      responses:
        '201':
          description: Show created successfully
          content:
            application/json:
              schema:
                $ref: '#/components/schemas/ShowDetail'
        '400':
          $ref: '#/components/responses/BadRequest'
        '401':
          $ref: '#/components/responses/Unauthorized'

  /admin/shows/{id}:
    put:
      tags:
        - Admin
      summary: Update show information
      description: Update an existing TV show (requires admin authentication)
      security:
        - ApiKeyAuth: []
      parameters:
        - name: id
          in: path
          required: true
          schema:
            type: integer
      requestBody:
        required: true
        content:
          application/json:
            schema:
              $ref: '#/components/schemas/ShowUpdate'
      responses:
        '200':
          description: Show updated successfully
          content:
            application/json:
              schema:
                $ref: '#/components/schemas/ShowDetail'
        '401':
          $ref: '#/components/responses/Unauthorized'
        '404':
          $ref: '#/components/responses/NotFound'
    
    delete:
      tags:
        - Admin
      summary: Delete a show
      description: Delete a TV show from the database (requires management-level authentication)
      security:
        - ApiKeyAuth: []
      parameters:
        - name: id
          in: path
          required: true
          schema:
            type: integer
      responses:
        '204':
          description: Show deleted successfully
        '401':
          $ref: '#/components/responses/Unauthorized'
        '403':
          $ref: '#/components/responses/Forbidden'
        '404':
          $ref: '#/components/responses/NotFound'

  /admin/actors:
    post:
      tags:
        - Admin
      summary: Add new actor
      description: Add a new actor to the database (requires admin authentication). Name cannot be empty. Property "name" can have a maximum of 250 characters, and "profile_url" a maximum of 500. If successful, the newly created entry will be returned. If an actor's name is already present, an HTTP/400 is returned indicating as such, along with the existing actor ID.
      security:
        - ApiKeyAuth: []
      requestBody:
        required: true
        content:
          application/json:
            schema:
              type: object
              required:
                - name
              properties:
                name:
                  type: string
                profile_url:
                  type: string
      responses:
        '201':
          description: Actor created successfully
          content:
            application/json:
              schema:
                $ref: '#/components/schemas/Actor'
        '400':
          description: Bad request - invalid parameters
          content:
            application/json:
              schema:
                oneOf:
                  - type: object
                    properties:
                      error:
                        type: string
                        example: "Invalid format"
                      details:
                        type: string
                  - type: object
                    properties:
                      error:
                        type: string
                        example: "Actor already exists"
                      details:
                        type: string
                        example: "An actor with this name already exists in the database"
                      existingID:
                        type: integer
                        example: 1234
              examples:
                invalidFormat:
                  summary: Invalid format
                  value:
                    error: "Invalid format"
                    details: "Name cannot be empty"
                nameAlreadyExists:
                  summary: Existing Actor
                  value:
                    error: "Actor already exists"
                    details: "An actor with this name already exists in the database"
                    existingID: 1234
          
        '401':
          $ref: '#/components/responses/Unauthorized'
        '500':
          $ref: '#/components/responses/ServerError'

components:
  parameters:
    PageParam:
      name: page
      in: query
      description: Page number for pagination
      schema:
        type: integer
        default: 1
        minimum: 1
    
    LimitParam:
      name: limit
      in: query
      description: Number of results per page
      schema:
        type: integer
        default: 50
        minimum: 1
        maximum: 100

  schemas:
    ShowSummary:
      type: object
      properties:
        show_id:
          type: integer
          example: 1234
        name:
          type: string
          example: "Breaking Bad"
        original_name:
          type: string
          example: "Breaking Bad"
        first_air_date:
          type: string
          format: date
          example: "2008-01-20"
        status:
          type: string
          example: "Ended"
        seasons:
          type: integer
          example: 5
        episodes:
          type: integer
          example: 62
        tmdb_rating:
          type: number
          format: float
          example: 9.5
        popularity:
          type: number
          format: float
          example: 234.567
        poster_url:
          type: string
          example: "https://image.tmdb.org/poster123.jpg"

    AggregateResponse:
      type: object
      properties:
        name:
          type: string
        show_count:
          type: integer
        avg_rating:
          type: number
        min_rating:
          type: number
        max_rating:
          type: number

    ShowDetail:
      allOf:
        - $ref: '#/components/schemas/ShowSummary'
        - type: object
          properties:
            last_air_date:
              type: string
              format: date
              example: "2013-09-29"
            overview:
              type: string
              example: "A high school chemistry teacher turned methamphetamine producer..."
            vote_count:
              type: integer
              example: 15234
            backdrop_url:
              type: string
              example: "https://image.tmdb.org/backdrop123.jpg"
            genres:
              type: array
              items:
                type: object
                properties:
                  genre_id:
                    type: integer
                  name:
                    type: string
              example:
                - genre_id: 1
                  name: "Drama"
                - genre_id: 5
                  name: "Crime"
            creators:
              type: array
              items:
                type: string
              example: ["Vince Gilligan, Icky"]
            networks:
              type: array
              items:
                type: object
                properties:
                  network_id:
                    type: integer
                  name:
                    type: string
                  logo:
                    type: string
                  countries:
                    type: string
            companies:
              type: array
              items:
                type: object
                properties:
                  company_id:
                    type: integer
                  name:
                    type: string
                  logo:
                    type: string
                  countries:
                    type: string
            actors:
              type: array
              items:
                type: object
                properties:
                  actor_id:
                    type: integer
                  name:
                    type: string
                  character:
                    type: string
                  profile_url:
                    type: string
                  order_num:
                    type: integer
              example:
                - actor_id: 17
                  name: "Bryan Cranston"
                  character: "Walter White"
                  profile_url: "https://image.tmdb.org/profile17.jpg"
                  order_num: 1
    ErrorResponse:
      type: object
      required:
        - success
        - message
      properties:
        success:
          type: boolean
          example: false
        message:
          type: string
          description: Human-readable error message
          example: Name already exists - please choose a different name
        errorCode:
          type: string
          description: Machine-readable error code
          example: MSG_NAME_EXISTS
        timestamp:
          type: string
          format: date
        last_air_date:
          type: string
          format: date
        seasons:
          type: integer
        episodes:
          type: integer
        status:
          type: string
        overview:
          type: string
        poster_url:
          type: string
        backdrop_url:
          type: string
        genres:
          type: array
          items:
            type: integer
          description: Array of genre IDs
        creators:
          type: array
          items:
            type: string
        networks:
          type: array
          items:
            type: integer
          description: Array of network IDs
        companies:
          type: array
          items:
            type: integer
          description: Array of company IDs

    ShowUpdate:
      type: object
      properties:
        name:
          type: string
        original_name:
          type: string
        first_air_date:
          type: string
          format: date
        last_air_date:
          type: string
          format: date
        seasons:
          type: integer
        episodes:
          type: integer
        status:
          type: string
        overview:
          type: string
        poster_url:
          type: string
        backdrop_url:
          type: string

    Actor:
      type: object
      properties:
        actor_id:
          type: integer
          example: 17
        name:
          type: string
          example: "Bryan Cranston"
        profile_url:
          type: string
          example: "https://image.tmdb.org/profile17.jpg"
    ErrorResponse:
      type: object
      required:
        - success
        - message
      properties:
        success:
          type: boolean
          example: false
        message:
          type: string
          description: Human-readable error message
          example: Name already exists - please choose a different name
        errorCode:
          type: string
          description: Machine-readable error code
          example: MSG_NAME_EXISTS
        timestamp:
          type: string
          format: date-time
          example: '2024-01-15T10:30:00.000Z'

  responses:
    NotFound:
      description: Resource not found
      content:
        application/json:
          schema:
            type: object
            properties:
              error:
                type: string
<<<<<<< HEAD
                example: "No Shows Found with ID: {id}"
=======
                example: "Resource not found"
>>>>>>> 3927751b
    
    ServerError:
      description: Internal server error
      content:
        application/json:
          schema:
            type: object
            properties:
              error:
                type: string
                example: "Internal server error: {error}"<|MERGE_RESOLUTION|>--- conflicted
+++ resolved
@@ -1080,11 +1080,7 @@
             properties:
               error:
                 type: string
-<<<<<<< HEAD
-                example: "No Shows Found with ID: {id}"
-=======
                 example: "Resource not found"
->>>>>>> 3927751b
     
     ServerError:
       description: Internal server error
