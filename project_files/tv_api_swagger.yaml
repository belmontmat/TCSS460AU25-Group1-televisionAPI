openapi: 3.0.0
info:
  title: TV Database System API
  description: |
    A comprehensive API for retrieving information on thousands of television shows.
    Users can search using various filters including genre, name, actors, ratings, and more.
    Admin users can add, update, and delete show entries.
    
    **Contributors:** Preston Sia, Mathew Belmont, Sean Miller, Abdul Hassan
  version: 1.0.0
  contact:
    name: API Support
    email: support@tvdatabase.com

servers:
  - url: https://api.tvdatabase.com/v1
    description: Production server
  - url: https://staging-api.tvdatabase.com/v1
    description: Staging server

tags:
  - name: Shows
    description: TV show information and filtering
  - name: Documentation
    description: API documentation endpoints
  - name: Authentication
    description: API Key generation endpoints

paths:
  /api-docs:
    get:
      tags:
        - Documentation
      summary: Get API documentation
      description: Serves the Swagger/OpenAPI documentation UI
      responses:
        '200':
          description: Swagger UI HTML page
          content:
            text/html:
              schema:
                type: string
        '500':
          $ref: '#/components/responses/ServerError'
  /api-key:
    post:
      tags:
        - Authentication
      summary: Generate a new API key
      description: |
        Generates a new API key for authentication with protected endpoints.
      requestBody:
        required: true
        content:
          application/json:
            schema:
              type: object
              required:
                - name
                - email
              properties:
                name:
                  type: string
                  minLength: 1
                  maxLength: 255
                  description: Name of the person or service
                  example: John Doe
                email:
                  type: string
                  format: email
                  description: Email address for contact
                  example: john@example.com
      responses:
        '201':
          description: API key generated successfully
          content:
            application/json:
              schema:
                type: object
                properties:
                  success:
                    type: boolean
                    example: true
                  message:
                    type: string
                    example: "API key generated successfully - save this key, it won't be shown again!"
                  data:
                    type: object
                    properties:
                      api_key:
                        type: string
                        format: uuid
                        description: The generated API key (UUID v4 format)
                        example: 550e8400-e29b-41d4-a716-446655440000
                      name:
                        type: string
                        example: John Doe
                      created_at:
                        type: string
                        format: date-time
                        example: '2024-01-15T10:30:00.000Z'
                      usage:
                        type: string
                        description: Instructions for using the API key
                        example: 'Include this key in the X-API-Key header for protected endpoints: curl -H "X-API-Key: 550e8400-e29b-41d4-a716-446655440000" {{baseUrl}}/protected/shows/all'
        '400':
          description: Validation failed
          content:
            application/json:
              schema:
                $ref: '#/components/schemas/ErrorResponse'
        '500':
          description: Server error
          content:
            application/json:
              schema:
                $ref: '#/components/schemas/ErrorResponse'
  /shows:
    get:
      tags:
        - Shows
      summary: Get all TV shows
      description: Retrieve a list of all TV shows in the database with optional filtering
      parameters:
        - $ref: '#/components/parameters/PageParam'
        - $ref: '#/components/parameters/LimitParam'
        - name: name
          in: query
          description: Filter by actor name (max 100 characters)
          schema:
            type: string
          example: "Tom Hanks"
      responses:
        '200':
          description: Successful response
          content:
            application/json:
              schema:
                type: object
                properties:
                  count:
                    type: integer
                    example: 1500
                  page:
                    type: integer
<<<<<<< HEAD
                    default: 1
                    minimum: 1
                    example: 2
                  limit:
=======
                  data:
                    type: array
                    items:
                      $ref: '#/components/schemas/Actor'

  /actors/{id}:
    get:
      tags:
        - Actors
      summary: Get actor profile
      description: Retrieve detailed information about an actor
      parameters:
        - name: id
          in: path
          required: true
          description: Actor name
          schema:
            type: integer
          example: "Bryan Cranston"
      responses:
        '200':
          description: Actor profile
          content:
            application/json:
              schema:
                $ref: '#/components/schemas/Actor'
        '404':
          $ref: '#/components/responses/NotFound'
        '400':
          $ref: '#/components/responses/BadRequest'
        '500':
          $ref: '#/components/responses/ServerError'

  /actors/{id}/shows:
    get:
      tags:
        - Actors
      summary: Get shows by actor
      description: Retrieve all shows featuring a specific actor
      parameters:
        - name: id
          in: path
          required: true
          schema:
            type: integer
      responses:
        '200':
          description: Shows featuring the actor
          content:
            application/json:
              schema:
                type: object
                properties:
                  actor:
                    type: string
                  count:
                    type: integer
                  shows:
                    type: array
                    items:
                      type: object
                      properties:
                        show_id:
                          type: integer
                        name:
                          type: string
                        character:
                          type: string
        '400':
          $ref: '#/components/responses/BadRequest'
        '404':
          $ref: '#/components/responses/NotFound'
        '500':
          $ref: '#/components/responses/ServerError'
          

  /actors/{id}/ratings:
    get:
      tags:
        - Actors
      summary: Get actor's highest rated shows
      description: Retrieve the highest rated shows featuring an actor
      parameters:
        - name: id
          in: path
          required: true
          schema:
            type: integer
        - name: count
          in: query
          description: Number of shows to return (minimum 1, max 50, default 10)
          schema:
            type: integer
            default: 10
            minimum: 1
            maximum: 50
      responses:
        '200':
          description: Highest rated shows
          content:
            application/json:
              schema:
                type: object
                properties:
                  actor:
                    type: string
                  count:
                    type: integer
                  shows:
                    type: array
                    items:
                      $ref: '#/components/schemas/ShowSummary'
        '400':
          $ref: '#/components/responses/BadRequest'
        '404':
          $ref: '#/components/responses/NotFound'
        '500':
          $ref: '#/components/responses/ServerError'
  /actors/posters:
    get:
      tags:
        - Actors
      summary: Get poster images
      description: Retrieve poster URLs for shows, optionally filtered by actor
      parameters:
        - name: actor
          in: query
          description: Filter posters by actor name
          schema:
            type: string
          example: "Tom Hanks"
        - $ref: '#/components/parameters/LimitParam'
      responses:
        '200':
          description: Poster URLs
          content:
            application/json:
              schema:
                type: object
                properties:
                  count:
>>>>>>> 46c9e254
                    type: integer
                    default: 50
                    maximum: 100
                    example: 25
                  data:
                    type: array
                    items:
                      $ref: '#/components/schemas/ShowSummary'
        '500':
          $ref: '#/components/responses/ServerError'

  /shows/{id}:
    get:
      tags:
        - Shows
      summary: Get show by ID
      description: Retrieve detailed information about a specific TV show
      parameters:
        - name: id
          in: path
          required: true
          description: TV show ID
          schema:
            type: integer
          example: 1234
      responses:
        '200':
          description: Show details
          content:
            application/json:
              schema:
                $ref: '#/components/schemas/ShowDetail'
        '404':
          $ref: '#/components/responses/NotFound'
<<<<<<< HEAD
=======
    
    delete:
      tags:
        - Admin
      summary: Delete a show
      description: Delete a TV show from the database (requires management-level authentication)
      security:
        - ApiKeyAuth: []
      parameters:
        - name: id
          in: path
          required: true
          schema:
            type: integer
      responses:
        '204':
          description: Show deleted successfully
        '401':
          $ref: '#/components/responses/Unauthorized'
        '403':
          $ref: '#/components/responses/Forbidden'
        '404':
          $ref: '#/components/responses/NotFound'

  /admin/actors:
    post:
      tags:
        - Admin
      summary: Add new actor
      description: Add a new actor to the database (requires admin authentication). Name cannot be empty. Property "name" can have a maximum of 250 characters, and "profile_url" a maximum of 500. If successful, the newly created entry will be returned. If an actor's name is already present, an HTTP/400 is returned indicating as such, along with the existing actor ID.
      security:
        - ApiKeyAuth: []
      requestBody:
        required: true
        content:
          application/json:
            schema:
              type: object
              required:
                - name
              properties:
                name:
                  type: string
                profile_url:
                  type: string
      responses:
        '201':
          description: Actor created successfully
          content:
            application/json:
              schema:
                $ref: '#/components/schemas/Actor'
        '400':
          description: Bad request - invalid parameters
          content:
            application/json:
              schema:
                oneOf:
                  - type: object
                    properties:
                      error:
                        type: string
                        example: "Invalid format"
                      details:
                        type: string
                  - type: object
                    properties:
                      error:
                        type: string
                        example: "Actor already exists"
                      details:
                        type: string
                        example: "An actor with this name already exists in the database"
                      existingID:
                        type: integer
                        example: 1234
              examples:
                invalidFormat:
                  summary: Invalid format
                  value:
                    error: "Invalid format"
                    details: "Name cannot be empty"
                nameAlreadyExists:
                  summary: Existing Actor
                  value:
                    error: "Actor already exists"
                    details: "An actor with this name already exists in the database"
                    existingID: 1234
          
        '401':
          $ref: '#/components/responses/Unauthorized'
>>>>>>> 46c9e254
        '500':
          $ref: '#/components/responses/ServerError'

components:
  parameters:
    PageParam:
      name: page
      in: query
      description: Page number for pagination
      schema:
        type: integer
        default: 1
        minimum: 1
    
    LimitParam:
      name: limit
      in: query
      description: Number of results per page
      schema:
        type: integer
        default: 50
        minimum: 1
        maximum: 100

  schemas:
    ShowSummary:
      type: object
      properties:
        show_id:
          type: integer
          example: 1234
        name:
          type: string
          example: "Breaking Bad"
        original_name:
          type: string
          example: "Breaking Bad"
        first_air_date:
          type: string
          format: date
          example: "2008-01-20"
        status:
          type: string
          example: "Ended"
        seasons:
          type: integer
          example: 5
        episodes:
          type: integer
          example: 62
        tmdb_rating:
          type: number
          format: float
          example: 9.5
        popularity:
          type: number
          format: float
          example: 234.567
        poster_url:
          type: string
          example: "https://image.tmdb.org/poster123.jpg"

    ShowDetail:
      allOf:
        - $ref: '#/components/schemas/ShowSummary'
        - type: object
          properties:
            last_air_date:
              type: string
              format: date
              example: "2013-09-29"
            overview:
              type: string
              example: "A high school chemistry teacher turned methamphetamine producer..."
            vote_count:
              type: integer
              example: 15234
            backdrop_url:
              type: string
              example: "https://image.tmdb.org/backdrop123.jpg"
            genres:
              type: array
              items:
                type: object
                properties:
                  genre_id:
                    type: integer
                  name:
                    type: string
              example:
                - genre_id: 1
                  name: "Drama"
                - genre_id: 5
                  name: "Crime"
            creators:
              type: array
              items:
                type: string
              example: ["Vince Gilligan, Icky"]
            networks:
              type: array
              items:
                type: object
                properties:
                  network_id:
                    type: integer
                  name:
                    type: string
                  logo:
                    type: string
                  countries:
                    type: string
            companies:
              type: array
              items:
                type: object
                properties:
                  company_id:
                    type: integer
                  name:
                    type: string
                  logo:
                    type: string
                  countries:
                    type: string
            actors:
              type: array
              items:
                type: object
                properties:
                  actor_id:
                    type: integer
                  name:
                    type: string
                  character:
                    type: string
                  profile_url:
                    type: string
                  order_num:
                    type: integer
              example:
                - actor_id: 17
                  name: "Bryan Cranston"
                  character: "Walter White"
                  profile_url: "https://image.tmdb.org/profile17.jpg"
                  order_num: 1
    ErrorResponse:
      type: object
      required:
        - success
        - message
      properties:
        success:
          type: boolean
          example: false
        message:
          type: string
          description: Human-readable error message
          example: Name already exists - please choose a different name
        errorCode:
          type: string
          description: Machine-readable error code
          example: MSG_NAME_EXISTS
        timestamp:
          type: string
<<<<<<< HEAD
          format: date-time
          example: '2024-01-15T10:30:00.000Z'
=======
          format: date
        seasons:
          type: integer
        episodes:
          type: integer
        status:
          type: string
        overview:
          type: string
        poster_url:
          type: string
        backdrop_url:
          type: string
        genres:
          type: array
          items:
            type: integer
          description: Array of genre IDs
        creators:
          type: array
          items:
            type: string
        networks:
          type: array
          items:
            type: integer
          description: Array of network IDs
        companies:
          type: array
          items:
            type: integer
          description: Array of company IDs

    ShowUpdate:
      type: object
      properties:
        name:
          type: string
        original_name:
          type: string
        first_air_date:
          type: string
          format: date
        last_air_date:
          type: string
          format: date
        seasons:
          type: integer
        episodes:
          type: integer
        status:
          type: string
        overview:
          type: string
        poster_url:
          type: string
        backdrop_url:
          type: string

    Actor:
      type: object
      properties:
        actor_id:
          type: integer
          example: 17
        name:
          type: string
          example: "Bryan Cranston"
        profile_url:
          type: string
          example: "https://image.tmdb.org/profile17.jpg"
>>>>>>> 46c9e254

  responses:
    NotFound:
      description: Resource not found
      content:
        application/json:
          schema:
            type: object
            properties:
              error:
                type: string
<<<<<<< HEAD
                example: "No Shows Found with ID: {id}"
=======
                example: "Resource not found"
>>>>>>> 46c9e254
    
    ServerError:
      description: Internal server error
      content:
        application/json:
          schema:
            type: object
            properties:
              error:
                type: string
                example: "Internal server error: {error}"<|MERGE_RESOLUTION|>--- conflicted
+++ resolved
@@ -21,100 +21,16 @@
 tags:
   - name: Shows
     description: TV show information and filtering
-  - name: Documentation
-    description: API documentation endpoints
-  - name: Authentication
-    description: API Key generation endpoints
+  - name: Actors
+    description: Actor information and their shows
+  - name: Genres
+    description: Genre listings
+  - name: Statistics
+    description: Database statistics and analytics
+  - name: Admin
+    description: Administrative operations (requires authentication)
 
 paths:
-  /api-docs:
-    get:
-      tags:
-        - Documentation
-      summary: Get API documentation
-      description: Serves the Swagger/OpenAPI documentation UI
-      responses:
-        '200':
-          description: Swagger UI HTML page
-          content:
-            text/html:
-              schema:
-                type: string
-        '500':
-          $ref: '#/components/responses/ServerError'
-  /api-key:
-    post:
-      tags:
-        - Authentication
-      summary: Generate a new API key
-      description: |
-        Generates a new API key for authentication with protected endpoints.
-      requestBody:
-        required: true
-        content:
-          application/json:
-            schema:
-              type: object
-              required:
-                - name
-                - email
-              properties:
-                name:
-                  type: string
-                  minLength: 1
-                  maxLength: 255
-                  description: Name of the person or service
-                  example: John Doe
-                email:
-                  type: string
-                  format: email
-                  description: Email address for contact
-                  example: john@example.com
-      responses:
-        '201':
-          description: API key generated successfully
-          content:
-            application/json:
-              schema:
-                type: object
-                properties:
-                  success:
-                    type: boolean
-                    example: true
-                  message:
-                    type: string
-                    example: "API key generated successfully - save this key, it won't be shown again!"
-                  data:
-                    type: object
-                    properties:
-                      api_key:
-                        type: string
-                        format: uuid
-                        description: The generated API key (UUID v4 format)
-                        example: 550e8400-e29b-41d4-a716-446655440000
-                      name:
-                        type: string
-                        example: John Doe
-                      created_at:
-                        type: string
-                        format: date-time
-                        example: '2024-01-15T10:30:00.000Z'
-                      usage:
-                        type: string
-                        description: Instructions for using the API key
-                        example: 'Include this key in the X-API-Key header for protected endpoints: curl -H "X-API-Key: 550e8400-e29b-41d4-a716-446655440000" {{baseUrl}}/protected/shows/all'
-        '400':
-          description: Validation failed
-          content:
-            application/json:
-              schema:
-                $ref: '#/components/schemas/ErrorResponse'
-        '500':
-          description: Server error
-          content:
-            application/json:
-              schema:
-                $ref: '#/components/schemas/ErrorResponse'
   /shows:
     get:
       tags:
@@ -124,12 +40,6 @@
       parameters:
         - $ref: '#/components/parameters/PageParam'
         - $ref: '#/components/parameters/LimitParam'
-        - name: name
-          in: query
-          description: Filter by actor name (max 100 characters)
-          schema:
-            type: string
-          example: "Tom Hanks"
       responses:
         '200':
           description: Successful response
@@ -143,12 +53,422 @@
                     example: 1500
                   page:
                     type: integer
-<<<<<<< HEAD
-                    default: 1
-                    minimum: 1
-                    example: 2
+                    example: 1
                   limit:
-=======
+                    type: integer
+                    example: 50
+                  data:
+                    type: array
+                    items:
+                      $ref: '#/components/schemas/ShowSummary'
+        '500':
+          $ref: '#/components/responses/ServerError'
+
+  /shows/filter:
+    get:
+      tags:
+        - Shows
+      summary: Filter TV shows
+      description: Search and filter TV shows using multiple criteria
+      parameters:
+        - name: actor
+          in: query
+          description: Filter by actor name (comma-separated for multiple)
+          schema:
+            type: string
+          example: "Tom Hanks,Bryan Cranston"
+        - name: genre
+          in: query
+          description: Filter by genre (comma-separated for multiple)
+          schema:
+            type: string
+          example: "Drama,Comedy"
+        - name: network
+          in: query
+          description: Filter by network name
+          schema:
+            type: string
+          example: "HBO"
+        - name: studio
+          in: query
+          description: Filter by studio/production company
+          schema:
+            type: string
+          example: "Netflix"
+        - name: status
+          in: query
+          description: Filter by show status
+          schema:
+            type: string
+            enum: [active, canceled, ended]
+          example: "active"
+        - name: rating
+          in: query
+          description: Minimum TMDb rating (0-10)
+          schema:
+            type: number
+            minimum: 0
+            maximum: 10
+          example: 8.0
+        - name: year
+          in: query
+          description: Filter by first air date year
+          schema:
+            type: integer
+          example: 2020
+        - name: decade
+          in: query
+          description: Filter by decade (e.g., 1990, 2000, 2010)
+          schema:
+            type: integer
+          example: 2010
+        - name: startDate
+          in: query
+          description: Filter shows that aired on or after this date (YYYY-MM-DD)
+          schema:
+            type: string
+            format: date
+          example: "2020-01-01"
+        - name: endDate
+          in: query
+          description: Filter shows that aired on or before this date (YYYY-MM-DD)
+          schema:
+            type: string
+            format: date
+          example: "2023-12-31"
+        - name: language
+          in: query
+          description: Filter by original language
+          schema:
+            type: string
+          example: "en"
+        - name: country
+          in: query
+          description: Filter by country of origin
+          schema:
+            type: string
+          example: "US"
+        - name: name
+          in: query
+          description: Search by show name or original name (partial match)
+          schema:
+            type: string
+          example: "Breaking"
+        - $ref: '#/components/parameters/PageParam'
+        - $ref: '#/components/parameters/LimitParam'
+      responses:
+        '200':
+          description: Filtered shows
+          content:
+            application/json:
+              schema:
+                type: object
+                properties:
+                  count:
+                    type: integer
+                  filters:
+                    type: object
+                  data:
+                    type: array
+                    items:
+                      $ref: '#/components/schemas/ShowSummary'
+        '400':
+          $ref: '#/components/responses/BadRequest'
+
+  /shows/random:
+    get:
+      tags:
+        - Shows
+      summary: Get random TV shows
+      description: Retrieve a specified number of random TV shows
+      parameters:
+        - name: count
+          in: query
+          description: Number of random shows to return
+          required: false
+          schema:
+            type: integer
+            default: 10
+            minimum: 1
+            maximum: 100
+          example: 10
+      responses:
+        '200':
+          description: Random shows
+          content:
+            application/json:
+              schema:
+                type: object
+                properties:
+                  count:
+                    type: integer
+                  data:
+                    type: array
+                    items:
+                      $ref: '#/components/schemas/ShowSummary'
+
+  /shows/seasons:
+    get:
+      tags:
+        - Shows
+      summary: Filter shows by number of seasons
+      description: Get shows with a specific range of seasons
+      parameters:
+        - name: min
+          in: query
+          description: Minimum number of seasons
+          schema:
+            type: integer
+            minimum: 1
+          example: 5
+        - name: max
+          in: query
+          description: Maximum number of seasons
+          schema:
+            type: integer
+          example: 10
+        - $ref: '#/components/parameters/PageParam'
+        - $ref: '#/components/parameters/LimitParam'
+      responses:
+        '200':
+          description: Shows matching season criteria
+          content:
+            application/json:
+              schema:
+                type: array
+                items:
+                  $ref: '#/components/schemas/ShowSummary'
+
+  /shows/episodes:
+    get:
+      tags:
+        - Shows
+      summary: Filter shows by number of episodes
+      description: Get shows with a specific range of episodes
+      parameters:
+        - name: min
+          in: query
+          description: Minimum number of episodes
+          schema:
+            type: integer
+            minimum: 1
+          example: 50
+        - name: max
+          in: query
+          description: Maximum number of episodes
+          schema:
+            type: integer
+          example: 200
+        - $ref: '#/components/parameters/PageParam'
+        - $ref: '#/components/parameters/LimitParam'
+      responses:
+        '200':
+          description: Shows matching episode criteria
+          content:
+            application/json:
+              schema:
+                type: array
+                items:
+                  $ref: '#/components/schemas/ShowSummary'
+
+  /shows/longest-running:
+    get:
+      tags:
+        - Shows
+      summary: Get longest running shows
+      description: Retrieve shows with the most seasons or episodes
+      parameters:
+        - name: sortBy
+          in: query
+          description: Sort by seasons or episodes
+          schema:
+            type: string
+            enum: [seasons, episodes]
+            default: seasons
+        - $ref: '#/components/parameters/LimitParam'
+      responses:
+        '200':
+          description: Longest running shows
+          content:
+            application/json:
+              schema:
+                type: array
+                items:
+                  $ref: '#/components/schemas/ShowSummary'
+
+  /shows/top-rated:
+    get:
+      tags:
+        - Shows
+      summary: Get top rated shows
+      description: Retrieve highest rated TV shows
+      parameters:
+        - $ref: '#/components/parameters/LimitParam'
+      responses:
+        '200':
+          description: Top rated shows
+          content:
+            application/json:
+              schema:
+                type: array
+                items:
+                  $ref: '#/components/schemas/ShowSummary'
+
+  /shows/popular:
+    get:
+      tags:
+        - Shows
+      summary: Get popular shows
+      description: Retrieve most popular TV shows based on popularity score
+      parameters:
+        - $ref: '#/components/parameters/LimitParam'
+      responses:
+        '200':
+          description: Popular shows
+          content:
+            application/json:
+              schema:
+                type: array
+                items:
+                  $ref: '#/components/schemas/ShowSummary'
+
+  /shows/upcoming:
+    get:
+      tags:
+        - Shows
+      summary: Get upcoming shows
+      description: Retrieve shows that will air soon or recently premiered
+      parameters:
+        - $ref: '#/components/parameters/LimitParam'
+      responses:
+        '200':
+          description: Upcoming shows
+          content:
+            application/json:
+              schema:
+                type: array
+                items:
+                  $ref: '#/components/schemas/ShowSummary'
+
+  /shows/{id}:
+    get:
+      tags:
+        - Shows
+      summary: Get show by ID
+      description: Retrieve detailed information about a specific TV show
+      parameters:
+        - name: id
+          in: path
+          required: true
+          description: TV show ID
+          schema:
+            type: integer
+          example: 1234
+      responses:
+        '200':
+          description: Show details
+          content:
+            application/json:
+              schema:
+                $ref: '#/components/schemas/ShowDetail'
+        '404':
+          $ref: '#/components/responses/NotFound'
+
+  /shows/{id}/summary:
+    get:
+      tags:
+        - Shows
+      summary: Get abridged show summary
+      description: Retrieve a shortened summary of a TV show
+      parameters:
+        - name: id
+          in: path
+          required: true
+          schema:
+            type: integer
+      responses:
+        '200':
+          description: Show summary
+          content:
+            application/json:
+              schema:
+                type: object
+                properties:
+                  show_id:
+                    type: integer
+                  name:
+                    type: string
+                  first_air_date:
+                    type: string
+                    format: date
+                  status:
+                    type: string
+                  tmdb_rating:
+                    type: number
+                  overview:
+                    type: string
+                    description: Shortened overview
+
+  /genres:
+    get:
+      tags:
+        - Genres
+      summary: List all genres
+      description: Retrieve a list of all available TV show genres
+      responses:
+        '200':
+          description: List of genres
+          content:
+            application/json:
+              schema:
+                type: object
+                properties:
+                  count:
+                    type: integer
+                  data:
+                    type: array
+                    items:
+                      type: object
+                      properties:
+                        genre_id:
+                          type: integer
+                        name:
+                          type: string
+              example:
+                count: 15
+                data:
+                  - genre_id: 1
+                    name: "Drama"
+                  - genre_id: 2
+                    name: "Comedy"
+
+  /actors:
+    get:
+      tags:
+        - Actors
+      summary: Get all actors
+      description: Retrieve a list of all actors in the database
+      parameters:
+        - $ref: '#/components/parameters/PageParam'
+        - $ref: '#/components/parameters/LimitParam'
+        - name: name
+          in: query
+          description: Filter by actor name (max 100 characters)
+          schema:
+            type: string
+          example: "Tom Hanks"
+      responses:
+        '200':
+          description: List of actors
+          content:
+            application/json:
+              schema:
+                type: object
+                properties:
+                  count:
+                    type: integer
+                  page:
+                    type: integer
                   data:
                     type: array
                     items:
@@ -290,43 +610,169 @@
                 type: object
                 properties:
                   count:
->>>>>>> 46c9e254
-                    type: integer
-                    default: 50
-                    maximum: 100
-                    example: 25
+                    type: integer
                   data:
                     type: array
                     items:
-                      $ref: '#/components/schemas/ShowSummary'
-        '500':
-          $ref: '#/components/responses/ServerError'
-
-  /shows/{id}:
-    get:
-      tags:
-        - Shows
-      summary: Get show by ID
-      description: Retrieve detailed information about a specific TV show
+                      type: object
+                      properties:
+                        show_id:
+                          type: integer
+                        name:
+                          type: string
+                        poster_url:
+                          type: string
+                        backdrop_url:
+                          type: string
+
+
+  /stats/genres:
+    get:
+      tags:
+        - Statistics
+      summary: Show count per genre
+      description: Get statistics on number of shows per genre
+      responses:
+        '200':
+          description: Genre statistics
+          content:
+            application/json:
+              schema:
+                type: array
+                items:
+                  type: object
+                  properties:
+                    genre:
+                      type: string
+                    show_count:
+                      type: integer
+                    percentage:
+                      type: number
+
+  /stats/networks:
+    get:
+      tags:
+        - Statistics
+      summary: Show count per network
+      description: Get statistics on number of shows per network
+      responses:
+        '200':
+          description: Network statistics
+          content:
+            application/json:
+              schema:
+                type: array
+                items:
+                  type: object
+                  properties:
+                    network:
+                      type: string
+                    show_count:
+                      type: integer
+
+  /stats/ratings/genre:
+    get:
+      tags:
+        - Statistics
+      summary: Average rating per genre
+      description: Get average TMDb rating for each genre
+      responses:
+        '200':
+          description: Rating statistics by genre
+          content:
+            application/json:
+              schema:
+                type: array
+                items:
+                  type: object
+                  properties:
+                    genre:
+                      type: string
+                    avg_rating:
+                      type: number
+                    show_count:
+                      type: integer
+
+  /stats/ratings/network:
+    get:
+      tags:
+        - Statistics
+      summary: Average rating per network
+      description: Get average TMDb rating for each network
+      responses:
+        '200':
+          description: Rating statistics by network
+          content:
+            application/json:
+              schema:
+                type: array
+                items:
+                  type: object
+                  properties:
+                    network:
+                      type: string
+                    avg_rating:
+                      type: number
+                    show_count:
+                      type: integer
+
+  /admin/shows:
+    post:
+      tags:
+        - Admin
+      summary: Add new TV show
+      description: Add a new TV show to the database (requires admin authentication)
+      security:
+        - ApiKeyAuth: []
+      requestBody:
+        required: true
+        content:
+          application/json:
+            schema:
+              $ref: '#/components/schemas/ShowCreate'
+      responses:
+        '201':
+          description: Show created successfully
+          content:
+            application/json:
+              schema:
+                $ref: '#/components/schemas/ShowDetail'
+        '400':
+          $ref: '#/components/responses/BadRequest'
+        '401':
+          $ref: '#/components/responses/Unauthorized'
+
+  /admin/shows/{id}:
+    put:
+      tags:
+        - Admin
+      summary: Update show information
+      description: Update an existing TV show (requires admin authentication)
+      security:
+        - ApiKeyAuth: []
       parameters:
         - name: id
           in: path
           required: true
-          description: TV show ID
-          schema:
-            type: integer
-          example: 1234
-      responses:
-        '200':
-          description: Show details
+          schema:
+            type: integer
+      requestBody:
+        required: true
+        content:
+          application/json:
+            schema:
+              $ref: '#/components/schemas/ShowUpdate'
+      responses:
+        '200':
+          description: Show updated successfully
           content:
             application/json:
               schema:
                 $ref: '#/components/schemas/ShowDetail'
+        '401':
+          $ref: '#/components/responses/Unauthorized'
         '404':
           $ref: '#/components/responses/NotFound'
-<<<<<<< HEAD
-=======
     
     delete:
       tags:
@@ -418,11 +864,17 @@
           
         '401':
           $ref: '#/components/responses/Unauthorized'
->>>>>>> 46c9e254
         '500':
           $ref: '#/components/responses/ServerError'
 
 components:
+  securitySchemes:
+    ApiKeyAuth:
+      type: apiKey
+      in: header
+      name: X-API-Key
+      description: Admin API key for authentication
+
   parameters:
     PageParam:
       name: page
@@ -517,20 +969,17 @@
               type: array
               items:
                 type: string
-              example: ["Vince Gilligan, Icky"]
-            networks:
-              type: array
-              items:
-                type: object
-                properties:
-                  network_id:
-                    type: integer
-                  name:
-                    type: string
-                  logo:
-                    type: string
-                  countries:
-                    type: string
+              example: ["Vince Gilligan"]
+            network:
+              type: object
+              properties:
+                network_id:
+                  type: integer
+                name: 
+                  type: string
+                logo:
+                  type: string
+                country: string
             companies:
               type: array
               items:
@@ -543,7 +992,9 @@
                   logo:
                     type: string
                   countries:
-                    type: string
+                    type: array
+                    items:
+                      type: string
             actors:
               type: array
               items:
@@ -565,29 +1016,22 @@
                   character: "Walter White"
                   profile_url: "https://image.tmdb.org/profile17.jpg"
                   order_num: 1
-    ErrorResponse:
+
+    ShowCreate:
       type: object
       required:
-        - success
-        - message
+        - name
+        - first_air_date
       properties:
-        success:
-          type: boolean
-          example: false
-        message:
-          type: string
-          description: Human-readable error message
-          example: Name already exists - please choose a different name
-        errorCode:
-          type: string
-          description: Machine-readable error code
-          example: MSG_NAME_EXISTS
-        timestamp:
-          type: string
-<<<<<<< HEAD
-          format: date-time
-          example: '2024-01-15T10:30:00.000Z'
-=======
+        name:
+          type: string
+        original_name:
+          type: string
+        first_air_date:
+          type: string
+          format: date
+        last_air_date:
+          type: string
           format: date
         seasons:
           type: integer
@@ -659,9 +1103,43 @@
         profile_url:
           type: string
           example: "https://image.tmdb.org/profile17.jpg"
->>>>>>> 46c9e254
 
   responses:
+    BadRequest:
+      description: Bad request - invalid parameters
+      content:
+        application/json:
+          schema:
+            type: object
+            properties:
+              error:
+                type: string
+                example: "Invalid query parameters"
+              details:
+                type: string
+    
+    Unauthorized:
+      description: Unauthorized - missing or invalid API key
+      content:
+        application/json:
+          schema:
+            type: object
+            properties:
+              error:
+                type: string
+                example: "Unauthorized access"
+    
+    Forbidden:
+      description: Forbidden - insufficient permissions
+      content:
+        application/json:
+          schema:
+            type: object
+            properties:
+              error:
+                type: string
+                example: "Insufficient permissions for this operation"
+    
     NotFound:
       description: Resource not found
       content:
@@ -671,11 +1149,7 @@
             properties:
               error:
                 type: string
-<<<<<<< HEAD
-                example: "No Shows Found with ID: {id}"
-=======
                 example: "Resource not found"
->>>>>>> 46c9e254
     
     ServerError:
       description: Internal server error
@@ -686,4 +1160,4 @@
             properties:
               error:
                 type: string
-                example: "Internal server error: {error}"+                example: "Internal server error"