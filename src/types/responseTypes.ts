--- conflicted
+++ resolved
@@ -107,7 +107,6 @@
   order_num: number;
 }
 
-<<<<<<< HEAD
 export interface AggregateResponseID extends AggregateResponse {
   id: number;
 }
@@ -130,8 +129,6 @@
     }
   ]
 }
-=======
->>>>>>> 3927751b
 /** Actor show details used for getting actor info by ID */
 export interface ActorShow {
   show_id: number;
@@ -144,12 +141,3 @@
   count: number;
   shows: ActorShow[];
 }
-<<<<<<< HEAD
-
-export interface GenreCountResponse {
-  genre_id: number;
-  name: string;
-  show_count: number;
-}
-=======
->>>>>>> 3927751b
