--- conflicted
+++ resolved
@@ -4,12 +4,9 @@
 
 import {Router} from 'express';
 import showRoutes from './showRoutes';
-<<<<<<< HEAD
 import { apiKeyRoutes } from './apiKeyRoutes';
-=======
 import protectedRoutes from './protected';
 import actorRoutes from './actorRoutes';
->>>>>>> 46c9e254
 
 const routes = Router();            // instantiate Router object for export/use
 
@@ -28,12 +25,8 @@
 
 routes.use('/shows', showRoutes);
 
-<<<<<<< HEAD
 routes.use('/api-key', apiKeyRoutes);
-
-=======
 routes.use('/admin', protectedRoutes);
 routes.use('/actors', actorRoutes);
->>>>>>> 46c9e254
 
 export default routes;