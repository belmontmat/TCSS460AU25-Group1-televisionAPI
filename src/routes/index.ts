/**
 * Main Express routes for this server.
 */

import {Router} from 'express';
import showRoutes from './showRoutes';
<<<<<<< HEAD
import protectedRoutes from './protected';
=======
import actorRoutes from './actorRoutes';
>>>>>>> eb12ebea

const routes = Router();            // instantiate Router object for export/use

routes.get('/', (request, response) => {
    response.json({
        success: true,
        message: 'If you\'re reading this message, the server is working!',
        version: '0.0.1',
        timestamp: new Date().toISOString(),
        endpoints: {
            
        },
        documentation: 'Not available yet'
    });
});

routes.use('/shows', showRoutes);

<<<<<<< HEAD
routes.use('/admin', protectedRoutes);
=======
routes.use('/actors', actorRoutes);
>>>>>>> eb12ebea

export default routes;<|MERGE_RESOLUTION|>--- conflicted
+++ resolved
@@ -4,11 +4,8 @@
 
 import {Router} from 'express';
 import showRoutes from './showRoutes';
-<<<<<<< HEAD
 import protectedRoutes from './protected';
-=======
 import actorRoutes from './actorRoutes';
->>>>>>> eb12ebea
 
 const routes = Router();            // instantiate Router object for export/use
 
@@ -27,10 +24,7 @@
 
 routes.use('/shows', showRoutes);
 
-<<<<<<< HEAD
 routes.use('/admin', protectedRoutes);
-=======
 routes.use('/actors', actorRoutes);
->>>>>>> eb12ebea
 
 export default routes;